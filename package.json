{
  "name": "llm-chunk",
  "version": "1.0.0",
  "description": "Efficient, configurable text chunking utility for LLM vectorization. Returns rich chunk metadata.",
  "main": "dist/chunker.js",
  "types": "dist/chunker.d.ts",
  "type": "module",
  "scripts": {
    "build": "tsc --project tsconfig.json",
    "prebuild": "rm -rf dist",
    "pretest": "npm run build",
    "test:unit": "jest --config jest.config.json",
    "test": "npm run test:unit",
    "lint": "eslint .",
    "prepare": "husky",
    "format": "prettier --write . && eslint --cache --fix .",
    "check": "npm run lint && npm run test:unit && npm run check-format",
    "check-lint": "eslint .",
    "check-format": "prettier --check ."
  },
  "repository": {
    "type": "git",
    "url": "git+https://github.com/nearform/hub-template.git"
  },
  "keywords": [],
  "author": "",
  "license": "ISC",
  "bugs": {
    "url": "https://github.com/nearform/hub-template/issues"
  },
  "homepage": "https://github.com/nearform/hub-template#readme",
  "devDependencies": {
    "@commitlint/cli": "^19.8.1",
    "@commitlint/config-conventional": "^19.8.1",
    "@eslint/js": "^9.28.0",
    "eslint": "^9.29.0",
    "eslint-config-prettier": "^10.1.5",
    "eslint-plugin-prettier": "^5.4.1",
    "globals": "^16.2.0",
    "husky": "^9.1.7",
<<<<<<< HEAD
    "lint-staged": "^16.1.0",
    "prettier": "^3.5.3",
    "typescript": "^5.0.0",
    "jest": "^29.7.0",
    "ts-jest": "^29.1.1",
    "@types/jest": "^29.5.6"
=======
    "lint-staged": "^16.1.2",
    "prettier": "^3.5.3"
>>>>>>> f5379c81
  },
  "lint-staged": {
    "*.{js,jsx}": "eslint --cache --fix"
  }
}<|MERGE_RESOLUTION|>--- conflicted
+++ resolved
@@ -38,17 +38,12 @@
     "eslint-plugin-prettier": "^5.4.1",
     "globals": "^16.2.0",
     "husky": "^9.1.7",
-<<<<<<< HEAD
     "lint-staged": "^16.1.0",
     "prettier": "^3.5.3",
     "typescript": "^5.0.0",
     "jest": "^29.7.0",
     "ts-jest": "^29.1.1",
     "@types/jest": "^29.5.6"
-=======
-    "lint-staged": "^16.1.2",
-    "prettier": "^3.5.3"
->>>>>>> f5379c81
   },
   "lint-staged": {
     "*.{js,jsx}": "eslint --cache --fix"
